--- conflicted
+++ resolved
@@ -25,20 +25,12 @@
     BRAND_WATERMARK_LINK: '',
     SHOW_POWERED_BY: false,
     SHOW_DEEP_LINKING_IMAGE: false,
-<<<<<<< HEAD
     GENERATE_ROOMNAMES_ON_WELCOME_PAGE: false,
     DISPLAY_WELCOME_PAGE_CONTENT: false,
+    DISPLAY_WELCOME_PAGE_TOOLBAR_ADDITIONAL_CONTENT: false,
     APP_NAME: 'Meeting with Dr. Jamie Chiu',
     NATIVE_APP_NAME: 'Meeting with Dr. Jamie Chiu',
     PROVIDER_NAME: 'Meeting with Dr. Jamie Chiu',
-=======
-    GENERATE_ROOMNAMES_ON_WELCOME_PAGE: true,
-    DISPLAY_WELCOME_PAGE_CONTENT: true,
-    DISPLAY_WELCOME_PAGE_TOOLBAR_ADDITIONAL_CONTENT: false,
-    APP_NAME: 'Jitsi Meet',
-    NATIVE_APP_NAME: 'Jitsi Meet',
-    PROVIDER_NAME: 'Jitsi',
->>>>>>> c3a6a8fb
     LANG_DETECTION: false, // Allow i18n to detect the system language
     INVITATION_POWERED_BY: false,
 
@@ -57,15 +49,9 @@
     TOOLBAR_BUTTONS: [
         'microphone', 'camera', 'closedcaptions', 'desktop', 'fullscreen',
         'fodeviceselection', 'hangup', 'profile', 'info', 'chat', 'recording',
-<<<<<<< HEAD
-        'etherpad', 'settings', 'raisehand',
-        'videoquality', 'filmstrip', 'invite', 'stats', 'shortcuts',
-        'tileview'
-=======
         'livestreaming', 'etherpad', 'sharedvideo', 'settings', 'raisehand',
         'videoquality', 'filmstrip', 'invite', 'feedback', 'stats', 'shortcuts',
         'tileview', 'videobackgroundblur', 'download', 'help'
->>>>>>> c3a6a8fb
     ],
 
     SETTINGS_SECTIONS: [ 'devices', 'moderator', 'profile' ],
