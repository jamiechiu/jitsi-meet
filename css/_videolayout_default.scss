--- conflicted
+++ resolved
@@ -59,49 +59,6 @@
     z-index: 2;
 }
 
-<<<<<<< HEAD
-#remoteVideos .videocontainer.videoContainerFocused,
-#remoteVideos .videocontainer:hover {
-    cursor: hand;
-}
-/**
- * Focused video thumbnail.
- */
-#remoteVideos .videocontainer.videoContainerFocused {
-    transition-duration: 0.5s;
-    -webkit-transition-duration: 0.5s;
-    -webkit-animation-name: greyPulse;
-    -webkit-animation-duration: 2s;
-    -webkit-animation-iteration-count: 1;
-    border: 2px solid $videoThumbnailSelected !important;
-    box-shadow: inset 0 0 3px $videoThumbnailSelected,
-                0 0 3px $videoThumbnailSelected !important;
-}
-
-/**
- * Hovered video thumbnail.
- */
-#remoteVideos .videocontainer {
-    .remotevideomenu {
-        display: none;
-    }
-
-    /**
-     * Show/hide items for hover event here
-     */
-    &:hover {
-        cursor: hand;
-        border: 2px solid $videoThumbnailHovered;
-        box-shadow: inset 0 0 3px $videoThumbnailHovered,
-            0 0 3px $videoThumbnailHovered;
-        .remotevideomenu {
-            display: inline-block;
-        }
-    }
-}
-
-=======
->>>>>>> 8ba7a354
 #localVideoWrapper {
     display:inline-block;
 }
