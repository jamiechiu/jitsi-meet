--- conflicted
+++ resolved
@@ -244,7 +244,6 @@
         return this._room
             && this._room.myUserId();
     },
-<<<<<<< HEAD
     /**
      * Will be filled with values only when config.debug is enabled.
      * Its used by torture to check audio levels.
@@ -271,11 +270,9 @@
     },
     // end used by torture
 
-=======
     getLogs () {
         return room.getLogs();
     },
->>>>>>> 24b24a62
     _createRoom () {
         room = connection.initJitsiConference(APP.conference.roomName,
             this._getConferenceOptions());
@@ -292,6 +289,7 @@
         });
         roomLocker = createRoomLocker(room);
         this._room = room; // FIXME do not use this
+        this.localId = room.myUserId();
 
         let email = APP.settings.getEmail();
         email && sendEmail(email);
