// @flow

import i18next from 'i18next';
import I18nextXHRBackend from 'i18next-xhr-backend';

import COUNTRIES_RESOURCES from 'i18n-iso-countries/langs/en.json';
import LANGUAGES_RESOURCES from '../../../../lang/languages.json';
import MAIN_RESOURCES from '../../../../lang/main.json';

import languageDetector from './languageDetector';

/**
 * The available/supported languages.
 *
 * XXX The element at index zero is the default language.
 *
 * @public
 * @type {Array<string>}
 */
export const LANGUAGES: Array<string> = Object.keys(LANGUAGES_RESOURCES);

/**
 * The default language.
 *
 * XXX The element at index zero of {@link LANGUAGES} is the default language.
 *
 * @public
 * @type {string} The default language.
 */
export const DEFAULT_LANGUAGE = LANGUAGES[0];

/**
 * The options to initialize i18next with.
 *
 * @type {Object}
 */
const options = {
<<<<<<< HEAD
    app:
        (typeof interfaceConfig !== 'undefined' && interfaceConfig.APP_NAME)
            || 'Meeting with Dr. Jamie Chiu',
    compatibilityAPI: 'v1',
    compatibilityJSON: 'v1',
=======
    backend: {
        loadPath: 'lang/{{ns}}-{{lng}}.json'
    },
    defaultNS: 'main',
>>>>>>> ab73d808
    fallbackLng: DEFAULT_LANGUAGE,
    interpolation: {
        escapeValue: false // not needed for react as it escapes by default
    },
    load: 'languageOnly',
    ns: [ 'main', 'languages', 'countries' ],
    react: {
        useSuspense: false
    },
    returnEmptyString: false,
    returnNull: false,

    // XXX i18next modifies the array lngWhitelist so make sure to clone
    // LANGUAGES.
    whitelist: LANGUAGES.slice()
};

i18next
    .use(navigator.product === 'ReactNative' ? {} : I18nextXHRBackend)
    .use(languageDetector)
    .init(options);

// Add default language which is preloaded from the source code.
i18next.addResourceBundle(
    DEFAULT_LANGUAGE,
    'countries',
    COUNTRIES_RESOURCES,
    /* deep */ true,
    /* overwrite */ true);
i18next.addResourceBundle(
    DEFAULT_LANGUAGE,
    'languages',
    LANGUAGES_RESOURCES,
    /* deep */ true,
    /* overwrite */ true);
i18next.addResourceBundle(
    DEFAULT_LANGUAGE,
    'main',
    MAIN_RESOURCES,
    /* deep */ true,
    /* overwrite */ true);

// Add builtin languages.
// XXX: Note we are using require here, because we want the side-effects of the
// import, but imports can only be placed at the top, and it would be too early,
// since i18next is not yet initialized at that point.
require('./BuiltinLanguages');

export default i18next;<|MERGE_RESOLUTION|>--- conflicted
+++ resolved
@@ -35,18 +35,10 @@
  * @type {Object}
  */
 const options = {
-<<<<<<< HEAD
-    app:
-        (typeof interfaceConfig !== 'undefined' && interfaceConfig.APP_NAME)
-            || 'Meeting with Dr. Jamie Chiu',
-    compatibilityAPI: 'v1',
-    compatibilityJSON: 'v1',
-=======
     backend: {
         loadPath: 'lang/{{ns}}-{{lng}}.json'
     },
     defaultNS: 'main',
->>>>>>> ab73d808
     fallbackLng: DEFAULT_LANGUAGE,
     interpolation: {
         escapeValue: false // not needed for react as it escapes by default
